<<<<<<< HEAD
# 中文说明
[README_CN.md](README_CN.md)
# Supporting us
GPU server is not cheap \
Please Support us\
https://ko-fi.com/voilelabs \
https://www.patreon.com/voilelabs
# Browser extension
https://greasyfork.org/en/scripts/437569-touhou-ai-manga-translator
# Online Demo
https://touhou.ai/imgtrans/
* Note this may not work sometimes due to stupid google gcp kept restarting my instance. In that case you can wait for me to restart the service, which may take up to 24 hrs.
* Note this online demo is using the current main branch version.
# Changelogs
### 2022-01-24
1. Added text detection model by [dmMaze](https://github.com/dmMaze)
### 2021-08-21
1. New MST based text region merge algorithm, huge text region merge improvement
2. Add baidu translator in demo mode
3. Add google translator in demo mode
4. Various bugfixes
### 2021-07-29
1. Web demo adds translator, detection resolution and target language option
2. Slight text color extraction improvement
### 2021-07-26
Major upgrades for all components, now we are on beta! \
Note in this version all English texts are detected as capital letters, \
You need Python >= 3.8 for `cached_property` to work
1. Detection model upgrade
2. OCR model upgrade, better at text color extraction
3. Inpainting model upgrade
4. Major text rendering improvement, faster rendering and higher quality text with shadow
5. Slight mask generation improvement
6. Various bugfixes
7. Default detection resolution has been dialed back to 1536 from 2048
### 2021-07-09
1. Fix erroneous image rendering when inpainting is not used
### 2021-06-18
1. Support manual translation
2. Support detection and rendering of angled texts
### 2021-06-13
1. Text mask completion is now based on CRF, mask quality is drastically improved
### 2021-06-10
1. Improve text rendering
### 2021-06-09
1. New text region based text direction detection method
2. Support running demo as web service
### 2021-05-20
1. Text detection model is now based on DBNet with ResNet34 backbone
2. OCR model is now trained with more English sentences
3. Inpaint model is now based on [AOT](https://arxiv.org/abs/2104.01431) which requires far less memory
4. Default inpainting resolution is now increased to 2048, thanks to the new inpainting model
5. Support merging hyphenated English words
### 2021-05-11
1. Add youdao translate and set as default translator
### 2021-05-06
1. Text detection model is now based on DBNet with ResNet101 backbone
2. OCR model is now deeper
3. Default detection resolution has been increased to 2048 from 1536

Note this version is slightly better at handling English texts, other than that it is worse in every other ways
### 2021-03-04
1. Added inpainting model
### 2021-02-17
1. First version launched
# Translate texts in manga/images
Some manga/images will never be translated, therefore this project is born, \
Primarily designed for translating Japanese text, but also support Chinese and English \
Support inpainting and text rendering \
Successor to https://github.com/PatchyVideo/MMDOCR-HighPerformance

# How to use
1. Python>=3.8
2. Clone this repo
3. [Download](https://github.com/zyddnys/manga-image-translator/releases/tag/beta-0.2.1) `ocr.ckpt`, `detect.ckpt`, `comictextdetector.pt`, `comictextdetector.pt.onnx` and `inpainting.ckpt`, put them in the root directory of this repo
4. [Optional if using Google translate] Apply for youdao or deepl translate API, put your APP_KEY and APP_SECRET or AUTH_KEY in `translators/key.py`
5. Run `python translate_demo.py --image <path_to_image_file> [--use-inpainting] [--verbose] [--use-cuda] [--translator=google] [--target-lang=CHS]`, result can be found in `result/`. Add `--use-inpainting` to enable inpainting, Add `--use-cuda` to use CUDA.

# Language codes
Used by `--target-lang` argument
```
	"CHS": "Chinese (Simplified)",
	"CHT": "Chinese (Traditional)",
	"CSY": "Czech",
	"NLD": "Dutch",
	"ENG": "English",
	"FRA": "French",
	"DEU": "German",
	"HUN": "Hungarian",
	"ITA": "Italian",
	"JPN": "Japanese",
	"KOR": "Korean",
	"PLK": "Polish",
	"PTB": "Portuguese (Brazil)",
	"ROM": "Romanian",
	"RUS": "Russian",
	"ESP": "Spanish",
	"TRK": "Turkish",
	"VIN": "Vietnamese"
```

# How to use (batch translation)
1. Python>=3.8
2. Clone this repo
3. [Download](https://github.com/zyddnys/manga-image-translator/releases/tag/beta-0.2.1) `ocr.ckpt`, `detect.ckpt`, `comictextdetector.pt`, `comictextdetector.pt.onnx` and `inpainting.ckpt`, put them in the root directory of this repo
4. [Optional if using Google translate] Apply for youdao or deepl translate API, put your APP_KEY and APP_SECRET or AUTH_KEY in `translators/key.py`
5. Run `python translate_demo.py --mode batch --image <path_to_image_folder> [--use-inpainting] [--verbose] [--use-cuda] [--translator=google] [--target-lang=CHS]`, result can be found in `<path_to_image_folder>-translated/`. Add `--use-inpainting` to enable inpainting, Add `--use-cuda` to use CUDA.

# How to use
1. Python>=3.8
2. Clone this repo
3. [Download](https://github.com/zyddnys/manga-image-translator/releases/tag/beta-0.2.1) `ocr.ckpt`, `detect.ckpt`, `comictextdetector.pt`, `comictextdetector.pt.onnx` and `inpainting.ckpt`, put them in the root directory of this repo
4. [Optional if using Google translate] Apply for youdao or deepl translate API, put your APP_KEY and APP_SECRET or AUTH_KEY in `translators/key.py`
5. Run `python translate_demo.py --mode web [--use-inpainting] [--verbose] [--use-cuda] [--translator=google] [--target-lang=CHS]`, the demo will be serving on http://127.0.0.1:5003

Two modes of translation service are provided by the demo: synchronous mode and asynchronous mode \
In synchronous mode your HTTP POST request will finish once the translation task is finished. \
In asynchronous mode your HTTP POST request will respond with a task_id immediately, you can use this task_id to poll for translation task state.
### Synchronous mode
1. POST a form request with form data `file:<content-of-image>` to http://127.0.0.1:5003/run
2. Wait for response
3. Use the resultant task_id to find translation result in `result/` directory, e.g. using Nginx to expose `result/`
### Asynchronous mode
1. POST a form request with form data `file:<content-of-image>` to http://127.0.0.1:5003/submit
2. Acquire translation task_id
3. Poll for translation task state by posting JSON `{"taskid": <task-id>}`  to http://127.0.0.1:5003/task-state
4. Translation is finished when the resultant state is either `finished`, `error` or `error-lang`
5. Find translation result in `result/` directory, e.g. using Nginx to expose `result/`

### Manual translation
Manual translation replace machine translation with human translators
1. POST a form request with form data `file:<content-of-image>` to http://127.0.0.1:5003/manual-translate
2. Wait for response
3. You will obtain a JSON response like this:
```JSON
{
    "task_id": "12c779c9431f954971cae720eb104499",
    "status": "pending",
    "trans_result": [
        {
            "s": "☆上司来ちゃった……",
            "t": ""
        }
    ]
}
```
4. Fill in translated texts
```JSON
{
    "task_id": "12c779c9431f954971cae720eb104499",
    "status": "pending",
    "trans_result": [
        {
            "s": "☆上司来ちゃった……",
            "t": "☆Boss is here..."
        }
    ]
}
```
5. Post translated JSON to http://127.0.0.1:5003/post-translation-result
6. Wait for response
7. Find translation result in `result/` directory, e.g. using Nginx to expose `result/`

# This is a hobby project, you are welcome to contribute
Currently this only a simple demo, many imperfections exist, we need your support to make this project better!

# Next steps
What need to be done
1. Inpainting is based on[Aggregated Contextual Transformations for High-Resolution Image Inpainting](https://arxiv.org/abs/2104.01431)
2. <b>IMPORTANT!!!HELP NEEDED!!!</b> The current text rendering engine is barely usable, we need your help to improve text rendering!
5. Text rendering area is determined by detected text lines, not speech bubbles. This works for images without speech bubbles, but making it impossible to decide where to put translated English text. I have no idea how to solve this.
6. [Ryota et al.](https://arxiv.org/abs/2012.14271) proposed using multimodal machine translation, maybe we can add ViT features for building custom NMT models.
7. Make this project works for video(rewrite code in C++ and use GPU/other hardware NN accelerator). Used for detecting hard subtitles in videos, generting ass file and remove them completetly.
8. <s>Mask refinement based using non deep learning algorithms, I am currently testing out CRF based algorithm.</s>
9. <s>Angled text region merge is not currently supported</s>

# Samples
The following samples are from the original version, they do not represent the current main branch version.
Original             |  Translated
:-------------------------:|:-------------------------:
![Original](demo/original1.jpg "https://www.pixiv.net/en/artworks/85200179")|![Output](demo/result1.png)
![Original](demo/original2.jpg "https://twitter.com/mmd_96yuki/status/1320122899005460481")|![Output](demo/result2.png)
![Original](demo/original3.jpg "https://twitter.com/_taroshin_/status/1231099378779082754")|![Output](demo/result3.png)
![Original](demo/original4.jpg "https://amagi.fanbox.cc/posts/1904941")|![Output](demo/result4.png)
=======
# 中文说明
[README_CN.md](README_CN.md)
# Support us
GPU server is not cheap \
Please Support us\
https://ko-fi.com/voilelabs \
https://www.patreon.com/voilelabs
# Browser extension
https://greasyfork.org/en/scripts/437569-touhou-ai-manga-translator
# Online Demo
Demo 1 (by zyddnys) : https://touhou.ai/imgtrans/
Demo 2 (by Eidenz) : https://manga.eidenz.com/
* Note this may not work sometimes due to stupid google gcp kept restarting my instance. In that case you can wait for me to restart the service, which may take up to 24 hrs.
* Note this online demo is using the current main branch version.
# Changelogs
### 2022-01-24
1. Added text detection model by [dmMaze](https://github.com/dmMaze)
### 2021-08-21
1. New MST based text region merge algorithm, huge text region merge improvement
2. Add baidu translator in demo mode
3. Add google translator in demo mode
4. Various bugfixes
### 2021-07-29
1. Web demo adds translator, detection resolution and target language option
2. Slight text color extraction improvement
### 2021-07-26
Major upgrades for all components, now we are on beta! \
Note in this version all English texts are detected as capital letters, \
You need Python >= 3.8 for `cached_property` to work
1. Detection model upgrade
2. OCR model upgrade, better at text color extraction
3. Inpainting model upgrade
4. Major text rendering improvement, faster rendering and higher quality text with shadow
5. Slight mask generation improvement
6. Various bugfixes
7. Default detection resolution has been dialed back to 1536 from 2048
### 2021-07-09
1. Fix erroneous image rendering when inpainting is not used
### 2021-06-18
1. Support manual translation
2. Support detection and rendering of angled texts
### 2021-06-13
1. Text mask completion is now based on CRF, mask quality is drastically improved
### 2021-06-10
1. Improve text rendering
### 2021-06-09
1. New text region based text direction detection method
2. Support running demo as web service
### 2021-05-20
1. Text detection model is now based on DBNet with ResNet34 backbone
2. OCR model is now trained with more English sentences
3. Inpaint model is now based on [AOT](https://arxiv.org/abs/2104.01431) which requires far less memory
4. Default inpainting resolution is now increased to 2048, thanks to the new inpainting model
5. Support merging hyphenated English words
### 2021-05-11
1. Add youdao translate and set as default translator
### 2021-05-06
1. Text detection model is now based on DBNet with ResNet101 backbone
2. OCR model is now deeper
3. Default detection resolution has been increased to 2048 from 1536

Note this version is slightly better at handling English texts, other than that it is worse in every other ways
### 2021-03-04
1. Added inpainting model
### 2021-02-17
1. First version launched
# Translate texts in manga/images
Some manga/images will never be translated, therefore this project is born, \
Primarily designed for translating Japanese text, but also support Chinese and English \
Support inpainting and text rendering \
Successor to https://github.com/PatchyVideo/MMDOCR-HighPerformance

# How to use (Basic) 
1. Python>=3.8
2. Clone this repo
3. [Download](https://github.com/zyddnys/manga-image-translator/releases/tag/beta-0.2.1) `ocr.ckpt`, `detect.ckpt`, `comictextdetector.pt`, `comictextdetector.pt.onnx` and `inpainting.ckpt`, put them in the root directory of this repo
4. Install requirements with `pip install requirements.txt` command
5. [Optional if using Google translate] Apply for youdao or deepl translate API, put your APP_KEY and APP_SECRET or AUTH_KEY in `translators/key.py`
6. Run `python translate_demo.py --image <path_to_image_file> --use-inpainting --verbose --use-cuda --translator=google --target-lang=ENG`
7. Result can be found in `result/`. Add `--use-inpainting` to enable inpainting, Add `--use-cuda` to use CUDA.
8. If facing pydensecrf Error on Windows, download precompiled wheels from https://www.lfd.uci.edu/~gohlke/pythonlibs/#pydensecrf according to your python version and install with pip

# Language codes
Used by `--target-lang` argument
```
	"CHS": "Chinese (Simplified)",
	"CHT": "Chinese (Traditional)",
	"CSY": "Czech",
	"NLD": "Dutch",
	"ENG": "English",
	"FRA": "French",
	"DEU": "German",
	"HUN": "Hungarian",
	"ITA": "Italian",
	"JPN": "Japanese",
	"KOR": "Korean",
	"PLK": "Polish",
	"PTB": "Portuguese (Brazil)",
	"ROM": "Romanian",
	"RUS": "Russian",
	"ESP": "Spanish",
	"TRK": "Turkish",
	"VIN": "Vietnamese"
```

# How to use (Batch Translation)
1. Python>=3.8
2. Clone this repo
3. [Download](https://github.com/zyddnys/manga-image-translator/releases/tag/beta-0.2.1) `ocr.ckpt`, `detect.ckpt`, `comictextdetector.pt`, `comictextdetector.pt.onnx` and `inpainting.ckpt`, put them in the root directory of this repo
4. [Optional if using Google translate] Apply for youdao or deepl translate API, put your APP_KEY and APP_SECRET or AUTH_KEY in `translators/key.py`
5. Run `python translate_demo.py --mode batch --image <path_to_image_folder> --use-inpainting --verbose --use-cuda --translator=google --target-lang=ENG`
6. Result can be found in `<path_to_image_folder>-translated/`. Add `--use-inpainting` to enable inpainting, Add `--use-cuda` to use CUDA.

# How to use (Web Mode)
1. Python>=3.8
2. Clone this repo
3. [Download](https://github.com/zyddnys/manga-image-translator/releases/tag/beta-0.2.1) `ocr.ckpt`, `detect.ckpt`, `comictextdetector.pt`, `comictextdetector.pt.onnx` and `inpainting.ckpt`, put them in the root directory of this repo
4. [Optional if using Google translate] Apply for youdao or deepl translate API, put your APP_KEY and APP_SECRET or AUTH_KEY in `translators/key.py`
5. Run `python translate_demo.py --mode web --use-inpainting --verbose --use-cuda --translator=google --target-lang=ENG`
6. The demo will be serving on http://127.0.0.1:5003

Two modes of translation service are provided by the demo: synchronous mode and asynchronous mode \
In synchronous mode your HTTP POST request will finish once the translation task is finished. \
In asynchronous mode your HTTP POST request will respond with a task_id immediately, you can use this task_id to poll for translation task state.
### Synchronous mode
1. POST a form request with form data `file:<content-of-image>` to http://127.0.0.1:5003/run
2. Wait for response
3. Use the resultant task_id to find translation result in `result/` directory, e.g. using Nginx to expose `result/`
### Asynchronous mode
1. POST a form request with form data `file:<content-of-image>` to http://127.0.0.1:5003/submit
2. Acquire translation task_id
3. Poll for translation task state by posting JSON `{"taskid": <task-id>}`  to http://127.0.0.1:5003/task-state
4. Translation is finished when the resultant state is either `finished`, `error` or `error-lang`
5. Find translation result in `result/` directory, e.g. using Nginx to expose `result/`

### Manual translation
Manual translation replace machine translation with human translators. Basic Manual Translation Demo can be found at http://127.0.0.1:5003/manual
1. POST a form request with form data `file:<content-of-image>` to http://127.0.0.1:5003/manual-translate
2. Wait for response
3. You will obtain a JSON response like this:
```JSON
{
    "task_id": "12c779c9431f954971cae720eb104499",
    "status": "pending",
    "trans_result": [
        {
            "s": "☆上司来ちゃった……",
            "t": ""
        }
    ]
}
```
4. Fill in translated texts
```JSON
{
    "task_id": "12c779c9431f954971cae720eb104499",
    "status": "pending",
    "trans_result": [
        {
            "s": "☆上司来ちゃった……",
            "t": "☆Boss is here..."
        }
    ]
}
```
5. Post translated JSON to http://127.0.0.1:5003/post-translation-result
6. Wait for response
7. Find translation result in `result/` directory, e.g. using Nginx to expose `result/`

# This is a hobby project, you are welcome to contribute
Currently this only a simple demo, many imperfections exist, we need your support to make this project better!

# Next steps
What need to be done
1. Inpainting is based on[Aggregated Contextual Transformations for High-Resolution Image Inpainting](https://arxiv.org/abs/2104.01431)
2. <b>IMPORTANT!!!HELP NEEDED!!!</b> The current text rendering engine is barely usable, we need your help to improve text rendering!
5. Text rendering area is determined by detected text lines, not speech bubbles. This works for images without speech bubbles, but making it impossible to decide where to put translated English text. I have no idea how to solve this.
6. [Ryota et al.](https://arxiv.org/abs/2012.14271) proposed using multimodal machine translation, maybe we can add ViT features for building custom NMT models.
7. Make this project works for video(rewrite code in C++ and use GPU/other hardware NN accelerator). Used for detecting hard subtitles in videos, generting ass file and remove them completetly.
8. <s>Mask refinement based using non deep learning algorithms, I am currently testing out CRF based algorithm.</s>
9. <s>Angled text region merge is not currently supported</s>

# Samples
The following samples are from the original version, they do not represent the current main branch version.
Original             |  Translated
:-------------------------:|:-------------------------:
![Original](demo/original1.jpg "https://www.pixiv.net/en/artworks/85200179")|![Output](demo/result1.png)
![Original](demo/original2.jpg "https://twitter.com/mmd_96yuki/status/1320122899005460481")|![Output](demo/result2.png)
![Original](demo/original3.jpg "https://twitter.com/_taroshin_/status/1231099378779082754")|![Output](demo/result3.png)
![Original](demo/original4.jpg "https://amagi.fanbox.cc/posts/1904941")|![Output](demo/result4.png)
>>>>>>> bbc08ffc
<|MERGE_RESOLUTION|>--- conflicted
+++ resolved
@@ -1,189 +1,3 @@
-<<<<<<< HEAD
-# 中文说明
-[README_CN.md](README_CN.md)
-# Supporting us
-GPU server is not cheap \
-Please Support us\
-https://ko-fi.com/voilelabs \
-https://www.patreon.com/voilelabs
-# Browser extension
-https://greasyfork.org/en/scripts/437569-touhou-ai-manga-translator
-# Online Demo
-https://touhou.ai/imgtrans/
-* Note this may not work sometimes due to stupid google gcp kept restarting my instance. In that case you can wait for me to restart the service, which may take up to 24 hrs.
-* Note this online demo is using the current main branch version.
-# Changelogs
-### 2022-01-24
-1. Added text detection model by [dmMaze](https://github.com/dmMaze)
-### 2021-08-21
-1. New MST based text region merge algorithm, huge text region merge improvement
-2. Add baidu translator in demo mode
-3. Add google translator in demo mode
-4. Various bugfixes
-### 2021-07-29
-1. Web demo adds translator, detection resolution and target language option
-2. Slight text color extraction improvement
-### 2021-07-26
-Major upgrades for all components, now we are on beta! \
-Note in this version all English texts are detected as capital letters, \
-You need Python >= 3.8 for `cached_property` to work
-1. Detection model upgrade
-2. OCR model upgrade, better at text color extraction
-3. Inpainting model upgrade
-4. Major text rendering improvement, faster rendering and higher quality text with shadow
-5. Slight mask generation improvement
-6. Various bugfixes
-7. Default detection resolution has been dialed back to 1536 from 2048
-### 2021-07-09
-1. Fix erroneous image rendering when inpainting is not used
-### 2021-06-18
-1. Support manual translation
-2. Support detection and rendering of angled texts
-### 2021-06-13
-1. Text mask completion is now based on CRF, mask quality is drastically improved
-### 2021-06-10
-1. Improve text rendering
-### 2021-06-09
-1. New text region based text direction detection method
-2. Support running demo as web service
-### 2021-05-20
-1. Text detection model is now based on DBNet with ResNet34 backbone
-2. OCR model is now trained with more English sentences
-3. Inpaint model is now based on [AOT](https://arxiv.org/abs/2104.01431) which requires far less memory
-4. Default inpainting resolution is now increased to 2048, thanks to the new inpainting model
-5. Support merging hyphenated English words
-### 2021-05-11
-1. Add youdao translate and set as default translator
-### 2021-05-06
-1. Text detection model is now based on DBNet with ResNet101 backbone
-2. OCR model is now deeper
-3. Default detection resolution has been increased to 2048 from 1536
-
-Note this version is slightly better at handling English texts, other than that it is worse in every other ways
-### 2021-03-04
-1. Added inpainting model
-### 2021-02-17
-1. First version launched
-# Translate texts in manga/images
-Some manga/images will never be translated, therefore this project is born, \
-Primarily designed for translating Japanese text, but also support Chinese and English \
-Support inpainting and text rendering \
-Successor to https://github.com/PatchyVideo/MMDOCR-HighPerformance
-
-# How to use
-1. Python>=3.8
-2. Clone this repo
-3. [Download](https://github.com/zyddnys/manga-image-translator/releases/tag/beta-0.2.1) `ocr.ckpt`, `detect.ckpt`, `comictextdetector.pt`, `comictextdetector.pt.onnx` and `inpainting.ckpt`, put them in the root directory of this repo
-4. [Optional if using Google translate] Apply for youdao or deepl translate API, put your APP_KEY and APP_SECRET or AUTH_KEY in `translators/key.py`
-5. Run `python translate_demo.py --image <path_to_image_file> [--use-inpainting] [--verbose] [--use-cuda] [--translator=google] [--target-lang=CHS]`, result can be found in `result/`. Add `--use-inpainting` to enable inpainting, Add `--use-cuda` to use CUDA.
-
-# Language codes
-Used by `--target-lang` argument
-```
-	"CHS": "Chinese (Simplified)",
-	"CHT": "Chinese (Traditional)",
-	"CSY": "Czech",
-	"NLD": "Dutch",
-	"ENG": "English",
-	"FRA": "French",
-	"DEU": "German",
-	"HUN": "Hungarian",
-	"ITA": "Italian",
-	"JPN": "Japanese",
-	"KOR": "Korean",
-	"PLK": "Polish",
-	"PTB": "Portuguese (Brazil)",
-	"ROM": "Romanian",
-	"RUS": "Russian",
-	"ESP": "Spanish",
-	"TRK": "Turkish",
-	"VIN": "Vietnamese"
-```
-
-# How to use (batch translation)
-1. Python>=3.8
-2. Clone this repo
-3. [Download](https://github.com/zyddnys/manga-image-translator/releases/tag/beta-0.2.1) `ocr.ckpt`, `detect.ckpt`, `comictextdetector.pt`, `comictextdetector.pt.onnx` and `inpainting.ckpt`, put them in the root directory of this repo
-4. [Optional if using Google translate] Apply for youdao or deepl translate API, put your APP_KEY and APP_SECRET or AUTH_KEY in `translators/key.py`
-5. Run `python translate_demo.py --mode batch --image <path_to_image_folder> [--use-inpainting] [--verbose] [--use-cuda] [--translator=google] [--target-lang=CHS]`, result can be found in `<path_to_image_folder>-translated/`. Add `--use-inpainting` to enable inpainting, Add `--use-cuda` to use CUDA.
-
-# How to use
-1. Python>=3.8
-2. Clone this repo
-3. [Download](https://github.com/zyddnys/manga-image-translator/releases/tag/beta-0.2.1) `ocr.ckpt`, `detect.ckpt`, `comictextdetector.pt`, `comictextdetector.pt.onnx` and `inpainting.ckpt`, put them in the root directory of this repo
-4. [Optional if using Google translate] Apply for youdao or deepl translate API, put your APP_KEY and APP_SECRET or AUTH_KEY in `translators/key.py`
-5. Run `python translate_demo.py --mode web [--use-inpainting] [--verbose] [--use-cuda] [--translator=google] [--target-lang=CHS]`, the demo will be serving on http://127.0.0.1:5003
-
-Two modes of translation service are provided by the demo: synchronous mode and asynchronous mode \
-In synchronous mode your HTTP POST request will finish once the translation task is finished. \
-In asynchronous mode your HTTP POST request will respond with a task_id immediately, you can use this task_id to poll for translation task state.
-### Synchronous mode
-1. POST a form request with form data `file:<content-of-image>` to http://127.0.0.1:5003/run
-2. Wait for response
-3. Use the resultant task_id to find translation result in `result/` directory, e.g. using Nginx to expose `result/`
-### Asynchronous mode
-1. POST a form request with form data `file:<content-of-image>` to http://127.0.0.1:5003/submit
-2. Acquire translation task_id
-3. Poll for translation task state by posting JSON `{"taskid": <task-id>}`  to http://127.0.0.1:5003/task-state
-4. Translation is finished when the resultant state is either `finished`, `error` or `error-lang`
-5. Find translation result in `result/` directory, e.g. using Nginx to expose `result/`
-
-### Manual translation
-Manual translation replace machine translation with human translators
-1. POST a form request with form data `file:<content-of-image>` to http://127.0.0.1:5003/manual-translate
-2. Wait for response
-3. You will obtain a JSON response like this:
-```JSON
-{
-    "task_id": "12c779c9431f954971cae720eb104499",
-    "status": "pending",
-    "trans_result": [
-        {
-            "s": "☆上司来ちゃった……",
-            "t": ""
-        }
-    ]
-}
-```
-4. Fill in translated texts
-```JSON
-{
-    "task_id": "12c779c9431f954971cae720eb104499",
-    "status": "pending",
-    "trans_result": [
-        {
-            "s": "☆上司来ちゃった……",
-            "t": "☆Boss is here..."
-        }
-    ]
-}
-```
-5. Post translated JSON to http://127.0.0.1:5003/post-translation-result
-6. Wait for response
-7. Find translation result in `result/` directory, e.g. using Nginx to expose `result/`
-
-# This is a hobby project, you are welcome to contribute
-Currently this only a simple demo, many imperfections exist, we need your support to make this project better!
-
-# Next steps
-What need to be done
-1. Inpainting is based on[Aggregated Contextual Transformations for High-Resolution Image Inpainting](https://arxiv.org/abs/2104.01431)
-2. <b>IMPORTANT!!!HELP NEEDED!!!</b> The current text rendering engine is barely usable, we need your help to improve text rendering!
-5. Text rendering area is determined by detected text lines, not speech bubbles. This works for images without speech bubbles, but making it impossible to decide where to put translated English text. I have no idea how to solve this.
-6. [Ryota et al.](https://arxiv.org/abs/2012.14271) proposed using multimodal machine translation, maybe we can add ViT features for building custom NMT models.
-7. Make this project works for video(rewrite code in C++ and use GPU/other hardware NN accelerator). Used for detecting hard subtitles in videos, generting ass file and remove them completetly.
-8. <s>Mask refinement based using non deep learning algorithms, I am currently testing out CRF based algorithm.</s>
-9. <s>Angled text region merge is not currently supported</s>
-
-# Samples
-The following samples are from the original version, they do not represent the current main branch version.
-Original             |  Translated
-:-------------------------:|:-------------------------:
-![Original](demo/original1.jpg "https://www.pixiv.net/en/artworks/85200179")|![Output](demo/result1.png)
-![Original](demo/original2.jpg "https://twitter.com/mmd_96yuki/status/1320122899005460481")|![Output](demo/result2.png)
-![Original](demo/original3.jpg "https://twitter.com/_taroshin_/status/1231099378779082754")|![Output](demo/result3.png)
-![Original](demo/original4.jpg "https://amagi.fanbox.cc/posts/1904941")|![Output](demo/result4.png)
-=======
 # 中文说明
 [README_CN.md](README_CN.md)
 # Support us
@@ -373,5 +187,4 @@
 ![Original](demo/original1.jpg "https://www.pixiv.net/en/artworks/85200179")|![Output](demo/result1.png)
 ![Original](demo/original2.jpg "https://twitter.com/mmd_96yuki/status/1320122899005460481")|![Output](demo/result2.png)
 ![Original](demo/original3.jpg "https://twitter.com/_taroshin_/status/1231099378779082754")|![Output](demo/result3.png)
-![Original](demo/original4.jpg "https://amagi.fanbox.cc/posts/1904941")|![Output](demo/result4.png)
->>>>>>> bbc08ffc
+![Original](demo/original4.jpg "https://amagi.fanbox.cc/posts/1904941")|![Output](demo/result4.png)