--- conflicted
+++ resolved
@@ -53,7 +53,6 @@
     pass
 
 
-<<<<<<< HEAD
 def load_dictionary(file_path):
     dictionary = []
     if file_path and os.path.exists(file_path):
@@ -92,9 +91,6 @@
     kernel_size: Optional[int]
     _progress_hooks: list[Any]
     result_sub_folder: str
-=======
-class MangaTranslator:
->>>>>>> 661fd5e8
 
     def __init__(self, params: dict = None):
         self.pre_dict = params.get('pre_dict', None)
@@ -416,56 +412,47 @@
             same_non_target_regions = []  # Non-target language regions with identical translation  
             diff_non_target_regions = []  # Non-target language regions with different translation  
             has_target_lang_in_translation_regions = []
-            
+
             for region in ctx.text_regions:  
                 text_equal = region.text.lower().strip() == region.translation.lower().strip()  
                 has_target_lang = False  
                 has_target_lang_in_translation = False
 
                 # Target language detection  
-<<<<<<< HEAD
                 if config.translator.target_lang in ['CHS', 'CHT']:  # Chinese
-                    has_target_lang = bool(re.search('[\u4e00-\u9fff]', region.text))  
+                    has_target_lang = bool(re.search('[\u4e00-\u9fff]', region.text))
                 elif config.translator.target_lang == 'JPN':  # Japanese
-                    has_target_lang = bool(re.search('[\u3040-\u309f\u30a0-\u30ff\u4e00-\u9fff]', region.text))  
+                if ctx.target_lang in ['CHS', 'CHT']:  # Chinese
+                    has_target_lang = bool(re.search('[\u4e00-\u9fff]', region.text))
+                    has_target_lang_in_translation = bool(re.search('[\u4e00-\u9fff]', region.translation))
+                elif ctx.target_lang == 'JPN':  # Japanese
+                    has_target_lang = bool(re.search('[\u3040-\u309f\u30a0-\u30ff\u4e00-\u9fff]', region.text))
                 elif config.translator.target_lang == 'KOR':  # Korean
-                    has_target_lang = bool(re.search('[\uac00-\ud7af\u1100-\u11ff]', region.text))  
+                    has_target_lang_in_translation = bool(re.search('[\u3040-\u309f\u30a0-\u30ff\u4e00-\u9fff]', region.translation))
+                elif ctx.target_lang == 'KOR':  # Korean
+                    has_target_lang = bool(re.search('[\uac00-\ud7af\u1100-\u11ff]', region.text))
                 elif config.translator.target_lang == 'ARA':  # Arabic
-                    has_target_lang = bool(re.search('[\u0600-\u06ff]', region.text))  
+                    has_target_lang_in_translation = bool(re.search('[\uac00-\ud7af\u1100-\u11ff]', region.translation))
+                elif ctx.target_lang == 'ARA':  # Arabic
+                    has_target_lang = bool(re.search('[\u0600-\u06ff]', region.text))
                 elif config.translator.target_lang == 'THA':  # Thai
-                    has_target_lang = bool(re.search('[\u0e00-\u0e7f]', region.text))  
+                    has_target_lang_in_translation = bool(re.search('[\u0600-\u06ff]', region.translation))
+                elif ctx.target_lang == 'THA':  # Thai
+                    has_target_lang = bool(re.search('[\u0e00-\u0e7f]', region.text))
                 elif config.translator.target_lang == 'RUS':  # Russian
-                    has_target_lang = bool(re.search('[\u0400-\u04ff]', region.text))  
+                    has_target_lang_in_translation = bool(re.search('[\u0e00-\u0e7f]', region.translation))
+                elif ctx.target_lang == 'RUS':  # Russian
+                    has_target_lang = bool(re.search('[\u0400-\u04ff]', region.text))
                 elif config.translator.target_lang == 'UKR':  # Ukrainian
-                    has_target_lang = bool(re.search('[\u0400-\u04ff]', region.text))  
+                    has_target_lang_in_translation = bool(re.search('[\u0400-\u04ff]', region.translation))
+                elif ctx.target_lang == 'UKR':  # Ukrainian
+                    has_target_lang = bool(re.search('[\u0400-\u04ff]', region.text))
                 elif config.translator.target_lang == 'IND':  # Indonesian
-=======
-                if ctx.target_lang in ['CHS', 'CHT']:  # Chinese  
-                    has_target_lang = bool(re.search('[\u4e00-\u9fff]', region.text)) 
-                    has_target_lang_in_translation = bool(re.search('[\u4e00-\u9fff]', region.translation))
-                elif ctx.target_lang == 'JPN':  # Japanese  
-                    has_target_lang = bool(re.search('[\u3040-\u309f\u30a0-\u30ff\u4e00-\u9fff]', region.text))  
-                    has_target_lang_in_translation = bool(re.search('[\u3040-\u309f\u30a0-\u30ff\u4e00-\u9fff]', region.translation)) 
-                elif ctx.target_lang == 'KOR':  # Korean  
-                    has_target_lang = bool(re.search('[\uac00-\ud7af\u1100-\u11ff]', region.text))  
-                    has_target_lang_in_translation = bool(re.search('[\uac00-\ud7af\u1100-\u11ff]', region.translation))  
-                elif ctx.target_lang == 'ARA':  # Arabic  
-                    has_target_lang = bool(re.search('[\u0600-\u06ff]', region.text))  
-                    has_target_lang_in_translation = bool(re.search('[\u0600-\u06ff]', region.translation))  
-                elif ctx.target_lang == 'THA':  # Thai  
-                    has_target_lang = bool(re.search('[\u0e00-\u0e7f]', region.text))  
-                    has_target_lang_in_translation = bool(re.search('[\u0e00-\u0e7f]', region.translation))  
-                elif ctx.target_lang == 'RUS':  # Russian  
-                    has_target_lang = bool(re.search('[\u0400-\u04ff]', region.text))  
-                    has_target_lang_in_translation = bool(re.search('[\u0400-\u04ff]', region.translation))  
-                elif ctx.target_lang == 'UKR':  # Ukrainian  
-                    has_target_lang = bool(re.search('[\u0400-\u04ff]', region.text))  
-                    has_target_lang_in_translation = bool(re.search('[\u0400-\u04ff]', region.translation)) 
-                elif ctx.target_lang == 'IND':  # Indonesian  
->>>>>>> 661fd5e8
+                    has_target_lang_in_translation = bool(re.search('[\u0400-\u04ff]', region.translation))
+                elif ctx.target_lang == 'IND':  # Indonesian
                     has_target_lang = bool(re.search('[A-Za-z]', region.text))
                     has_target_lang_in_translation = bool(re.search('[A-Za-z]', region.translation))
-                
+
                 # Skip numeric translations and filtered text  
                 if region.translation.isnumeric():  
                     logger.info(f'Filtered out: {region.translation}')  
@@ -478,43 +465,43 @@
                     continue  
                 
                 if has_target_lang:  
-                    if text_equal:    
+                    if text_equal:
                         same_target_regions.append(region)  
                     else:  
                         diff_target_regions.append(region)  
                 else:  
-                    if text_equal:  
+                    if text_equal:
                         same_non_target_regions.append(region)  
                     else:  
                         diff_non_target_regions.append(region)  
-                        
+
                 if has_target_lang_in_translation:
                         has_target_lang_in_translation_regions.append(region)
-                    
+
             # If any different translations exist, retain all target language regions  
             if diff_target_regions or diff_non_target_regions:  
                 new_text_regions.extend(same_target_regions)  
                 new_text_regions.extend(diff_target_regions)  
 
-            # Keep all non_target_lang regions with different translations (if translation contains target language characters)  
-            for region in diff_non_target_regions:  
-                if region in has_target_lang_in_translation_regions:  
-                    new_text_regions.append(region)   
-                else:  
-                    logger.info(f'Filtered out: {region.translation}')  
-                    logger.info('Reason: Translation does not contain target language characters')  
-            
-            # No different translations exist, clear all content.  
-            if not (diff_target_regions or diff_non_target_regions):  
-                for region in same_target_regions:  
-                    logger.info(f'Filtered out: {region.translation}')  
-                    logger.info('Reason: Translation identical to original -the whole page-')  
-            
-            # Clear non_target_lang_regions with identical translations.  
-            for region in same_non_target_regions:  
-                logger.info(f'Filtered out: {region.translation}')  
+            # Keep all non_target_lang regions with different translations (if translation contains target language characters)
+            for region in diff_non_target_regions:
+                if region in has_target_lang_in_translation_regions:
+                    new_text_regions.append(region)
+                else:
+                    logger.info(f'Filtered out: {region.translation}')
+                    logger.info('Reason: Translation does not contain target language characters')
+
+            # No different translations exist, clear all content.
+            if not (diff_target_regions or diff_non_target_regions):
+                for region in same_target_regions:
+                    logger.info(f'Filtered out: {region.translation}')
+                    logger.info('Reason: Translation identical to original -the whole page-')
+
+            # Clear non_target_lang_regions with identical translations.
+            for region in same_non_target_regions:
+                logger.info(f'Filtered out: {region.translation}')
                 logger.info('Reason: Translation identical to original -one textine-')
-                
+
 
         else:  
             # Process non-special language scenarios using original logic  
