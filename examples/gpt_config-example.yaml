--- conflicted
+++ resolved
@@ -170,16 +170,11 @@
     - <|1|>I'm embarrassed... I don't want to stand out... I want to disappear...
       <|2|>Are you okay?
       <|3|>What's wrong with this guy? Can't he read the situation...?
-<<<<<<< HEAD
-  Korean: 
-=======
   Korean:
->>>>>>> 5f716b22
     - <|1|>恥ずかしい… 目立ちたくない… 私が消えたい…
       <|2|>きみ… 大丈夫⁉
       <|3|>なんだこいつ 空気読めて ないのか…？
     - <|1|>부끄러워... 눈에 띄고 싶지 않아... 나 숨고 싶어...
-<<<<<<< HEAD
       <|2|>괜찮아?!
       <|3|>이 녀석, 뭐야? 분위기 못 읽는 거야...?
 
@@ -230,9 +225,4 @@
         - ID: 2
           text: "괜찮아?!"
         - ID: 3
-          text: "이 녀석, 뭐야? 분위기 못 읽는 거야...?"
-
-=======
-      <|2|>너 괜찮아?
-      <|3|>이 녀석, 뭐야? 분위기 못 읽는 거야...?
->>>>>>> 5f716b22
+          text: "이 녀석, 뭐야? 분위기 못 읽는 거야...?"